--- conflicted
+++ resolved
@@ -48,13 +48,7 @@
 #include "prelude.h"
 #include "bfstd.h"
 #include "ctx.h"
-<<<<<<< HEAD
-#include "darray.h"
 #include "diag.h"
-#include "dstring.h"
-=======
-#include "diag.h"
->>>>>>> c5cf2cf9
 #include "eval.h"
 #include "exec.h"
 #include "expr.h"
@@ -65,11 +59,6 @@
 #include <locale.h>
 #include <stdio.h>
 #include <stdlib.h>
-<<<<<<< HEAD
-#include <string.h>
-=======
-#include <time.h>
->>>>>>> c5cf2cf9
 #include <unistd.h>
 
 /**
@@ -121,30 +110,19 @@
 	return 0;
 }
 
-static int find2fd_flatten(struct bfs_expr ***chain, struct bfs_expr *expr) {
-	if (!expr) {
-		return 0;
-	} else if (expr->eval_fn == eval_and) {
-		if (find2fd_flatten(chain, expr->lhs) != 0) {
-			return -1;
-		}
-		return find2fd_flatten(chain, expr->rhs);
+static void find2fd_extract(struct bfs_exprs *exprs, struct bfs_expr *expr) {
+	SLIST_INIT(exprs);
+
+	if (expr->eval_fn == eval_and) {
+		SLIST_EXTEND(exprs, &expr->children);
 	} else {
-		return DARRAY_PUSH(chain, &expr);
-	}
-}
-
-static void shellesc(char **cmdline, const char *str) {
-	// https://stackoverflow.com/a/3669819/502399
-	dstrcat(cmdline, " '");
-	for (const char *c = str; *c; ++c) {
-		if (*c == '\'') {
-			dstrcat(cmdline, "'\\''");
-		} else {
-			dstrapp(cmdline, *c);
-		}
-	}
-	dstrcat(cmdline, "'");
+		SLIST_APPEND(exprs, expr);
+	}
+}
+
+static void shellesc(dchar **cmdline, const char *str) {
+	dstrcat(cmdline, " ");
+	dstrescat(cmdline, str, WESC_SHELL | WESC_TTY);
 }
 
 /**
@@ -171,43 +149,29 @@
 		return EXIT_FAILURE;
 	}
 
-<<<<<<< HEAD
-	bool hidden = true;
-	if (ctx->exclude != &bfs_false) {
-		if (ctx->exclude->eval_fn == eval_hidden) {
-			hidden = false;
-		} else {
-			bfs_expr_error(ctx, ctx->exclude);
-			bfs_error(ctx, "${ex}fd${rs} does not support ${red}-exclude${rs}.\n");
-			return EXIT_FAILURE;
-		}
-	}
-
-	struct bfs_expr **exprs = NULL;
-	if (find2fd_flatten(&exprs, ctx->expr) != 0) {
-		return EXIT_FAILURE;
-=======
 	// Warn if setlocale() failed, unless there's no expression to evaluate
 	if (locale_err && ctx->warn && ctx->expr) {
 		bfs_warning(ctx, "Failed to set locale: %s\n\n", xstrerror(locale_err));
 	}
 
-	// Walk the file system tree, evaluating the expression on each file
-	int ret = bfs_eval(ctx);
-
-	// Free the parsed command line, and detect any last-minute errors
-	if (bfs_ctx_free(ctx) != 0 && ret == EXIT_SUCCESS) {
-		ret = EXIT_FAILURE;
->>>>>>> c5cf2cf9
-	}
+	bool hidden = true;
+	if (ctx->exclude->eval_fn == eval_hidden) {
+		hidden = false;
+	} else if (ctx->exclude->eval_fn != eval_false) {
+		bfs_expr_error(ctx, ctx->exclude);
+		bfs_error(ctx, "${ex}fd${rs} does not support ${red}-exclude${rs}.\n");
+		return EXIT_FAILURE;
+	}
+
+	struct bfs_exprs exprs;
+	find2fd_extract(&exprs, ctx->expr);
 
 	struct bfs_expr *pattern = NULL;
 	struct bfs_expr *type = NULL;
 	struct bfs_expr *executable = NULL;
 	struct bfs_expr *empty = NULL;
 	struct bfs_expr *action = NULL;
-	for (size_t i = 0; i < darray_length(exprs); ++i) {
-		struct bfs_expr *expr = exprs[i];
+	for_slist (struct bfs_expr, expr, &exprs) {
 		struct bfs_expr **target = NULL;
 		if (expr->eval_fn == eval_name
 		    || expr->eval_fn == eval_path
@@ -231,7 +195,7 @@
 
 		if (!target) {
 			bfs_expr_error(ctx, expr);
-			if (bfs_expr_has_children(expr)) {
+			if (bfs_expr_is_parent(expr)) {
 				bfs_error(ctx, "Too complicated to convert to ${ex}fd${rs}.\n");
 			} else {
 				bfs_error(ctx, "No equivalent ${ex}fd${rs} option.\n");
@@ -263,7 +227,7 @@
 		return EXIT_FAILURE;
 	}
 
-	char *cmdline = dstralloc(0);
+	dchar *cmdline = dstralloc(0);
 
 	dstrcat(&cmdline, "fd --no-ignore");
 
@@ -355,7 +319,7 @@
 		shellesc(&cmdline, pattern->argv[1]);
 	}
 
-	for (size_t i = 0; i < darray_length(ctx->paths); ++i) {
+	for (size_t i = 0; i < ctx->npaths; ++i) {
 		const char *path = ctx->paths[i];
 		if (!pattern || path[0] == '-') {
 			dstrcat(&cmdline, " --search-path");
